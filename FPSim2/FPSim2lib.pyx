--- conflicted
+++ resolved
@@ -4,15 +4,9 @@
 cimport numpy as np
 cimport cython
 from libc.stdint cimport uint32_t, uint64_t
-<<<<<<< HEAD
-from libc.stdlib cimport malloc, realloc
+from libc.stdlib cimport malloc, realloc, free
 import tables as tb
 
-=======
-from libc.stdlib cimport malloc, realloc, free
-from .io import tables as tb
-import time
->>>>>>> c5e04d40
 
 # include CPU popcnt functions built in GCC for all posix systems
 # using -march=native GCC flag will use best CPU instruction available
